--- conflicted
+++ resolved
@@ -43,10 +43,7 @@
     /// </summary>
     public class ContentTests
     {
-<<<<<<< HEAD
         private static readonly LogSource Log = new LogSource();
-=======
->>>>>>> 513870ed
         public ContentTests(ITestOutputHelper testOutputHelper)
         {
             LogSettings.RegisterDefaultLogger<XUnitLogger>(LogLevels.Verbose, testOutputHelper);
@@ -65,7 +62,6 @@
 
         private readonly IConfluenceClient _confluenceClient;
 
-<<<<<<< HEAD
         [Fact]
         public async Task TestVersion()
         {
@@ -85,8 +81,6 @@
             Log.Info().WriteLine("Version = {0}", content.Version.Number);
 
         }
-=======
->>>>>>> 513870ed
         /// <summary>
         ///     Test GetAsync
         /// </summary>
@@ -96,11 +90,8 @@
             var content = await _confluenceClient.Content.GetAsync("950274");
             Assert.NotNull(content);
             Assert.NotNull(content.Version);
-<<<<<<< HEAD
-=======
             Assert.NotNull(content.Ancestors);
             Assert.True(content.Ancestors.Count > 0);
->>>>>>> 513870ed
         }
 
         /// <summary>
